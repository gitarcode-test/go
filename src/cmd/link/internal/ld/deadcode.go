--- conflicted
+++ resolved
@@ -46,9 +46,8 @@
 //
 // Any unreached text symbols are removed from ctxt.Textp.
 func deadcode(ctxt *Link) {
-<<<<<<< HEAD
 	if ctxt.Debugvlog != 0 {
-		ctxt.Logf("%5.2f deadcode\n", Cputime())
+		ctxt.Logf("deadcode\n")
 	}
 
 	if *flagNewobj {
@@ -56,8 +55,6 @@
 		return
 	}
 
-=======
->>>>>>> 8405cd30
 	d := &deadcodepass{
 		ctxt:        ctxt,
 		ifaceMethod: make(map[methodsig]bool),
