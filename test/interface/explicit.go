// errorcheck

// Copyright 2009 The Go Authors. All rights reserved.
// Use of this source code is governed by a BSD-style
// license that can be found in the LICENSE file.

// Verify compiler messages about erroneous static interface conversions.
// Does not compile.

package main

type T struct {
	a int
}

var t *T

type X int

func (x *X) M() {}

type I interface {
	M()
}

var i I

type I2 interface {
	M()
	N()
}

var i2 I2

type E interface{}

var e E

func main() {
	e = t // ok
	t = e // ERROR "need explicit|need type assertion|incompatible type"

	// neither of these can work,
	// because i has an extra method
	// that t does not, so i cannot contain a t.
	i = t // ERROR "incompatible|missing M method"
	t = i // ERROR "incompatible|assignment$"

	i = i2 // ok
	i2 = i // ERROR "incompatible|missing N method|cannot convert"

	i = I(i2)  // ok
	i2 = I2(i) // ERROR "invalid|missing N method|cannot convert"

	e = E(t) // ok
	t = T(e) // ERROR "need explicit|need type assertion|incompatible|cannot convert"

	// cannot type-assert non-interfaces
	f := 2.0
<<<<<<< HEAD
	_ = f.(int) // ERROR "non-interface type|not an interface type"
=======
	_ = f.(int) // ERROR "non-interface type|only valid for interface types"
>>>>>>> 89f38323

}

type M interface {
	M()
}

var m M

var _ = m.(int) // ERROR "impossible type assertion"

type Int int

func (Int) M(float64) {}

var _ = m.(Int) // ERROR "impossible type assertion"

var _ = m.(X) // ERROR "pointer receiver"

var ii int
var jj Int

var m1 M = ii // ERROR "incompatible|missing"
var m2 M = jj // ERROR "incompatible|wrong type for M method"

var m3 = M(ii) // ERROR "invalid|missing|cannot convert"
var m4 = M(jj) // ERROR "invalid|wrong type for M method|cannot convert"

type B1 interface {
	_() // ERROR "methods must have a unique non-blank name"
}

type B2 interface {
	M()
	_() // ERROR "methods must have a unique non-blank name"
}

type T2 struct{}

func (t *T2) M() {}
func (t *T2) _() {}

<<<<<<< HEAD
// Check that nothing satisfies an interface with blank methods.
// Disabled this test as it's not clear we need this behavior.
// See also issue #42964.
/*
var b1 B1 = &T2{} // "incompatible|missing _ method"
var b2 B2 = &T2{} // "incompatible|missing _ method"
*/
=======
// Already reported about the invalid blank interface method above;
// no need to report about not implementing it.
var b1 B1 = &T2{}
var b2 B2 = &T2{}
>>>>>>> 89f38323
<|MERGE_RESOLUTION|>--- conflicted
+++ resolved
@@ -47,7 +47,7 @@
 	t = i // ERROR "incompatible|assignment$"
 
 	i = i2 // ok
-	i2 = i // ERROR "incompatible|missing N method|cannot convert"
+	i2 = i // ERROR "incompatible|missing N method"
 
 	i = I(i2)  // ok
 	i2 = I2(i) // ERROR "invalid|missing N method|cannot convert"
@@ -57,11 +57,7 @@
 
 	// cannot type-assert non-interfaces
 	f := 2.0
-<<<<<<< HEAD
-	_ = f.(int) // ERROR "non-interface type|not an interface type"
-=======
-	_ = f.(int) // ERROR "non-interface type|only valid for interface types"
->>>>>>> 89f38323
+	_ = f.(int) // ERROR "non-interface type|only valid for interface types|not an interface type"
 
 }
 
@@ -104,17 +100,7 @@
 func (t *T2) M() {}
 func (t *T2) _() {}
 
-<<<<<<< HEAD
-// Check that nothing satisfies an interface with blank methods.
-// Disabled this test as it's not clear we need this behavior.
-// See also issue #42964.
-/*
-var b1 B1 = &T2{} // "incompatible|missing _ method"
-var b2 B2 = &T2{} // "incompatible|missing _ method"
-*/
-=======
 // Already reported about the invalid blank interface method above;
 // no need to report about not implementing it.
 var b1 B1 = &T2{}
-var b2 B2 = &T2{}
->>>>>>> 89f38323
+var b2 B2 = &T2{}